from setuptools import setup

from os import path
this_directory = path.abspath(path.dirname(__file__))
with open(path.join(this_directory, 'README.md'), encoding='utf-8') as f:
    long_description = f.read()

setup(
    name='gapandas',
    packages=['gapandas'],
<<<<<<< HEAD
    version='0.16',
=======
    version='0.14',
>>>>>>> fb19f20b
    license='MIT',
    description='GAPandas is a Python package for accessing Google Analytics API data using Pandas for use in models, '
                'reports or visualisations',
    long_description=long_description,
    long_description_content_type='text/markdown',
    author='Matt Clarke',
    author_email='matt@flyandlure.org',
    url='https://github.com/flyandlure/gapandas',
    download_url='https://github.com/flyandlure/gapandas/archive/master.zip',
    keywords=['python', 'google analytics', 'ga', 'pandas', 'universal analytics'],
    classifiers=[
        'Development Status :: 3 - Alpha',
        'Intended Audience :: Developers',
        'Topic :: Software Development :: Libraries :: Python Modules',
        'License :: OSI Approved :: MIT License',
        'Programming Language :: Python :: 3.6',
    ],
    install_requires=['pandas', 'google-api-python-client', 'oauth2client']
)<|MERGE_RESOLUTION|>--- conflicted
+++ resolved
@@ -8,11 +8,7 @@
 setup(
     name='gapandas',
     packages=['gapandas'],
-<<<<<<< HEAD
-    version='0.16',
-=======
-    version='0.14',
->>>>>>> fb19f20b
+    version='0.13',
     license='MIT',
     description='GAPandas is a Python package for accessing Google Analytics API data using Pandas for use in models, '
                 'reports or visualisations',
